--- conflicted
+++ resolved
@@ -1,13 +1,6 @@
-<<<<<<< HEAD
-
-const HtmlWebpackPlugin = require('html-webpack-plugin');
-const path = require('path');
-const VueLoaderPlugin = require('vue-loader/lib/plugin')
-=======
 const HtmlWebpackPlugin = require("html-webpack-plugin");
 const path = require("path");
 const VueLoaderPlugin = require("vue-loader/lib/plugin");
->>>>>>> ea627499
 
 module.exports = env => {
   let routeAlias;
@@ -52,27 +45,12 @@
         }
       ]
     },
-    module: {
-        rules: [
-          // ... other rules
-          {test: /\.vue$/,loader: 'vue-loader'},
-          { test: /\.css$/, use: ['vue-style-loader', 'css-loader']},
-        ]
-      },
     plugins: [
-<<<<<<< HEAD
-        new VueLoaderPlugin(),
-        new HtmlWebpackPlugin({
-            filename: 'index.html',
-            template: 'frontend/index.html'
-        })
-=======
       new VueLoaderPlugin(),
       new HtmlWebpackPlugin({
         filename: "index.html",
         template: "frontend/index.html"
       })
->>>>>>> ea627499
     ]
   };
 };