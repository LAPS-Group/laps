--- conflicted
+++ resolved
@@ -41,13 +41,9 @@
     refreshMaps: async function () {
       let maps = await axios.get(getRoute("/maps"));
       this.maps = maps.data.maps;
-<<<<<<< HEAD
-      this.maps.sort(function(a, b) { return parseInt(a) - parseInt(b) });
-=======
       this.maps.sort(function (a, b) {
         return parseInt(a) - parseInt(b);
       });
->>>>>>> ddcd01eb
     },
     deleteMap: async function (map) {
       let url = getRoute("/map/" + map);
