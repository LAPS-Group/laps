<template>
  <div id="sendCords">
    <!-- Creates 4 inputs field for coordinates, displays first 2 coordinates recived-->
    Start X <br /><input v-model="coordinates.start.x" /><br />
    Start Y <br /><input v-model="coordinates.start.y" /><br />
    End X <br /><input v-model="coordinates.stop.x" /> <br />
    End Y <br />
    <input v-model="coordinates.stop.y" /> <br />
    <img src="<%=require('/../../dist/LAPS1.png')%>" />

    <!--Map Id <input v-model="map_id" > <br />-->

    <button v-on:click="submitPoints">Send</button>

    <!--Display the two first coordinates-->

    <template v-if="messageSent == true">
      <!--
      <p>

        Start: X:{{ coordinates.start.x }} Y:{{ coordinates.start.y }}
      </p>
<<<<<<< HEAD
      <!--
=======

      
>>>>>>> 5f98e96f
      <p>
        End: X:{{ coordinates.stop.x }} Y:{{ coordinates.stop.y }}
      </p>
    -->
      <!-- <request-job-results />-->
    </template>
  </div>
</template>
<script>
import axios from "axios";
//used to import data from other components
import { store, mutations } from "../store.js";
import { getRoute } from "route";
//import { getMap} from "GetMap.vue";

export default {
  components: {
    //RequestJobResults
  },
  computed: {
    tester() {
      return store.tester;
    }
  },
  data: function() {
    return {
      coordinates: {
        //coordinates to be sent
        start: { x: null, y: null },
        stop: { x: null, y: null },
        map_id: null,
        algorithm: {
          name: null,
          version: null
        }
      },
      job_token: {},
      display: {
        data: {
          points: []
        }
      },
      messageSent: false,
      map_id: null
    };
  },

  computed: {
    selected_algorithms() {
      return store.selected_algorithms;
    }
  },
  methods: {
    submitPoints: async function() {
      //send map id
      //mutations.setmap_id(this.map_id);
      //getMap();
      //Convert inputs coords to ints
      this.coordinates.start.x = parseInt(this.coordinates.start.x);
      this.coordinates.start.y = parseInt(this.coordinates.start.y);
      this.coordinates.stop.x = parseInt(this.coordinates.stop.x);
      this.coordinates.stop.y = parseInt(this.coordinates.stop.y);
      //console.log(this.coordinates.stop.y);

      this.coordinates.map_id = store.map_id;
      this.coordinates.map_id = parseInt(this.coordinates.map_id);

      this.coordinates.algorithm.name = store.selected_algorithms.name;
      this.coordinates.algorithm.version = store.selected_algorithms.version;
      //convert coordinates to JSON
      let message = JSON.stringify(this.coordinates);
      console.log(message);
      //Send request
      let res = await axios.post(getRoute("/job"), message, {
        headers: {
          "Content-Type": "application/json"
        }
      });
      //Enables display of coordinates
      this.messageSent = true;
      this.job_token = res.data;
      mutations.setjob_token(this.job_token);
      this.send_job_token();
      //console.log(JSON.parse(JSON.stringify(this.job_token)));

      //console.log(JSON.parse(JSON.stringify(c)));

      //Sends update coordinates in store so they can be used by other components
      //mutations.setrecivedCoordinates(this.display.data);
    },
    send_job_token: async function() {
      try {
        const c = await axios.get(getRoute("/job/" + this.job_token));
        console.log("Job Done");
        console.log(JSON.parse(JSON.stringify(c.data)));
        mutations.setrecivedCoordinates(c.data);
      } catch (error) {
        console.log(error);
        if ((error = 504)) {
          console.log("504:timed out sending new request");
          this.send_job_token();
        }
        console.log("this is error");
      }
    }
  }
};
</script>
<style>
#sendCords {
  font-size: 18px;
  font-family: "Roboto", sans-serif;
}
</style><|MERGE_RESOLUTION|>--- conflicted
+++ resolved
@@ -20,12 +20,7 @@
 
         Start: X:{{ coordinates.start.x }} Y:{{ coordinates.start.y }}
       </p>
-<<<<<<< HEAD
       <!--
-=======
-
-      
->>>>>>> 5f98e96f
       <p>
         End: X:{{ coordinates.stop.x }} Y:{{ coordinates.stop.y }}
       </p>
