<!-- this is file is used to take input from the user and format it correctly and send to the backend, algorithm and map is gotten from different file, but is add to the request here.-->
<template>
  <div id="sendCords">
    <!-- Creates 4 inputs field for coordinates, displays first 2 coordinates recived-->

    Start X <br /><input
      v-model="coordinates.start.x"
      @change="fieldUpdated"
    /><br />
    Start Y <br /><input
      v-model="coordinates.start.y"
      @change="fieldUpdated"
    /><br />
    End X <br /><input v-model="coordinates.stop.x" @change="fieldUpdated" />
    <br />
    End Y <br /><input v-model="coordinates.stop.y" @change="fieldUpdated" />
    <br />
    <button v-on:click="submitPoints">Send</button>
  </div>
</template>
<script>
import axios from "axios";
//used to import data from other components
import { store, mutations } from "../store.js";
import { getRoute } from "route";

export default {
  computed: {
    tester() {
      return store.tester;
    },
  },
  data: function () {
    return {
      coordinates: {
        //coordinates to be sent
        start: { x: null, y: null },
        stop: { x: null, y: null },
        map_id: null,
        algorithm: {
          name: null,
          version: null,
        },
      },
      job_token: {},
      display: {
        data: {
          points: [],
        },
      },
      messageSent: false,
      map_id: null,
    };
  },

  computed: {
    selected_algorithms() {
      return store.selected_algorithms;
    },
  },
  methods: {
    submitPoints: async function () {
      //Convert inputs coords to ints

      this.coordinates.start.x = parseInt(store.markers[0].x);
      this.coordinates.start.y = parseInt(store.markers[0].y);
      this.coordinates.stop.x = parseInt(store.markers[1].x);
      this.coordinates.stop.y = parseInt(store.markers[1].y);

      // Gets the map from the store and converts it into an int

      this.coordinates.map_id = store.map_id;
      this.coordinates.map_id = parseInt(this.coordinates.map_id);

      // Gets the currently selected algorithm from the store
      this.coordinates.algorithm.name = store.selected_algorithms.name;
      this.coordinates.algorithm.version = store.selected_algorithms.version;

      //convert coordinates to JSON
      let message = JSON.stringify(this.coordinates);
      console.log(message);

      //Start the job based on sent information and returns id to fetch result when done
      let res = await axios.post(getRoute("/job"), message, {
        headers: {
          "Content-Type": "application/json",
        },
      });

      //Stores job token in store
      this.job_token = res.data;
      mutations.setjob_token(this.job_token);

      // Send the jobtoken, if the job is done return the result of the job, if not send a new request when the last times out.
      this.getJobResult();
    },
    getJobResult: async function () {
      try {
        const c = await axios.get(getRoute("/job/" + this.job_token));
        console.log("Job Done");
        mutations.setrecivedCoordinates(c.data);
      } catch (error) {
        console.log(error);
        //If the error is a time out send a new request
        if (error == 504) {
          console.log("504:timed out sending new request");
          this.getJobResult();
        }
      }
    },
<<<<<<< HEAD
  },
=======
    fieldUpdated() {
      mutations.setMarker(
        this.coordinates.start.x,
        this.coordinates.start.y,
        0
      );
      mutations.setMarker(this.coordinates.stop.x, this.coordinates.stop.y, 1);
    }
  }
>>>>>>> ef7a4499
};
</script>
<style>
#sendCords {
  font-size: 18px;
  font-family: "Roboto", sans-serif;
}
</style><|MERGE_RESOLUTION|>--- conflicted
+++ resolved
@@ -108,9 +108,6 @@
         }
       }
     },
-<<<<<<< HEAD
-  },
-=======
     fieldUpdated() {
       mutations.setMarker(
         this.coordinates.start.x,
@@ -120,7 +117,6 @@
       mutations.setMarker(this.coordinates.stop.x, this.coordinates.stop.y, 1);
     }
   }
->>>>>>> ef7a4499
 };
 </script>
 <style>
