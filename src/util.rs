use crate::module_handling::ModuleInfo;
<<<<<<< HEAD
use blake2::{Blake2b, Digest};
use rand::{thread_rng, RngCore};
=======
use crate::types::JobResult;
use crate::web::job::JobSubmission;
>>>>>>> a168365a

///Create a general Redis key to be used in the system.
#[cfg(not(test))]
pub fn create_redis_key(name: &str) -> String {
    format!("laps.{}", name)
}

//Testing versions of same keys
#[cfg(test)]
pub fn create_redis_key(name: &str) -> String {
    format!("laps.testing.{}", name)
}

#[cfg(not(test))]
///Create a Redis key for something specific to the backend.
pub fn create_redis_backend_key(name: &str) -> String {
    format!("laps.backend.{}", name)
}

#[cfg(test)]
pub fn create_redis_backend_key(name: &str) -> String {
    format!("laps.testing.backend.{}", name)
}

//A nice function for resetting the entire testing database.
#[cfg(test)]
pub async fn clear_redis(conn: &mut darkredis::Connection) {
    use futures::StreamExt;

    let keys: Vec<Vec<u8>> = conn.scan().pattern(b"laps.testing.*").run().collect().await;
    for k in keys {
        conn.del(&k).await.unwrap();
    }
}

//Get the job queue key for `module`.
pub fn get_module_key(module: &ModuleInfo) -> String {
    let prefix = create_redis_key("runner");
    format!("{}.{}:{}.work", prefix, module.name, module.version)
}

//Get the job token to job id map token key using `token`.
pub fn get_job_mapping_key(token: &str) -> String {
    let prefix = create_redis_backend_key("job_mapping");
    format!("{}.{}", prefix, token)
}

//Get the key where the result of a job with job_id is or will be.
pub fn get_job_key(job_id: i32) -> String {
    let prefix = create_redis_backend_key("job_result");
    format!("{}.{}", prefix, job_id)
}

<<<<<<< HEAD
//Get the administrator entry key
pub fn get_admin_key(username: &str) -> String {
    let prefix = create_redis_backend_key("admin");
    format!("{}.admins.{}", prefix, username.to_lowercase())
}

//Calculate a password hash from a password and salt.
pub fn calculate_password_hash(password: &str, salt: &[u8]) -> Vec<u8> {
    let mut hasher = Blake2b::new();
    hasher.input(password);
    hasher.input(salt);
    hasher.result().to_vec()
}

//Generate a cryptographically secure salt for password hashing
pub fn generate_salt() -> Vec<u8> {
    //according to the rand documentation, ThreadRng is supposed to be cryptographically secure.
    let mut rng = thread_rng();
    let mut out = vec![0u8; 256];
    rng.fill_bytes(&mut out);
    out
}

//Get the session key associated with the session token `token`.
pub fn get_session_key(token: &str) -> String {
    let prefix = create_redis_backend_key("sessions");
    format!("{}.{}", prefix, token)
=======
//Get a job cache key
pub fn get_job_cache_key(job: &JobSubmission) -> String {
    let prefix = create_redis_backend_key("cache");
    //We want the order of a submission's fields to not matter, so re-serialize the job submisson. This ensures that
    //the fields show up in the same order every time. This operation cannot fail, and is unlikely to cost much in terms
    //of performance, though this has not been tested vs converting it to a string in other ways.
    let submission_data = serde_json::to_string(&job).unwrap();
    format!("{}.{}", prefix, submission_data)
}

//Repeatadely try to get a job result using the system configuration.
pub async fn try_poll_job_result(
    redis: &mut darkredis::Connection,
    job_id: i32,
) -> Option<JobResult> {
    let times = crate::CONFIG.jobs.poll_times;
    let poll_interval =
        std::time::Duration::from_secs((crate::CONFIG.jobs.poll_timeout / times) as u64);
    let key = get_job_key(job_id);
    for _ in 0..times {
        tokio::time::delay_for(poll_interval).await;

        let result = redis
            .get(&key)
            .await
            .map(|s| s.map(|s| serde_json::from_slice(&s).unwrap()))
            .expect("getting job result");
        if result.is_some() {
            return result.unwrap();
        }
    }
    None
>>>>>>> a168365a
}<|MERGE_RESOLUTION|>--- conflicted
+++ resolved
@@ -1,11 +1,6 @@
-use crate::module_handling::ModuleInfo;
-<<<<<<< HEAD
+use crate::{module_handling::ModuleInfo, types::JobResult, web::job::JobSubmission};
 use blake2::{Blake2b, Digest};
 use rand::{thread_rng, RngCore};
-=======
-use crate::types::JobResult;
-use crate::web::job::JobSubmission;
->>>>>>> a168365a
 
 ///Create a general Redis key to be used in the system.
 #[cfg(not(test))]
@@ -59,7 +54,6 @@
     format!("{}.{}", prefix, job_id)
 }
 
-<<<<<<< HEAD
 //Get the administrator entry key
 pub fn get_admin_key(username: &str) -> String {
     let prefix = create_redis_backend_key("admin");
@@ -87,7 +81,7 @@
 pub fn get_session_key(token: &str) -> String {
     let prefix = create_redis_backend_key("sessions");
     format!("{}.{}", prefix, token)
-=======
+}
 //Get a job cache key
 pub fn get_job_cache_key(job: &JobSubmission) -> String {
     let prefix = create_redis_backend_key("cache");
@@ -120,5 +114,4 @@
         }
     }
     None
->>>>>>> a168365a
 }