#![feature(proc_macro_hygiene)]

#[macro_use]
extern crate quick_error;
#[macro_use]
extern crate log;
#[macro_use]
extern crate lazy_static;
#[macro_use]
extern crate rocket;

use config::Config;
use darkredis::ConnectionPool;
use rocket::config::{Environment, LoggingLevel};

mod module_handling;
mod types;
mod util;
mod web;

//Struct describing the format of the configuration files
#[derive(serde::Deserialize)]
struct Configuration {
    pub redis: RedisConfig,
    pub jobs: JobConfig,
}

#[derive(serde::Deserialize)]
struct RedisConfig {
    address: String,
    password: Option<String>,
}

#[derive(serde::Deserialize)]
struct JobConfig {
    //Timeouts in seconds for different purposes
    token_timeout: u32,  // the timeout for a token mapping key
    poll_timeout: u32,   // the amount of time a user can poll a running job
    result_timeout: u32, // how long the results of a pathfinding job is kept

    //Number of maximum polling clients at once
    max_polling_clients: u32,
    //Additional connections to use in addition to max_polling clients,
    //in order to quickly deny additional clients
    additional_connections: u32,
}

lazy_static! {
    //Make this a static global to access it easily across the application
    static ref CONFIG: Configuration = {
        //Main config file
        let mut s = Config::new();
        info!("Loading default configuration...");
        if let Err(e) = s.merge(config::File::with_name("config/default.toml")) {
            error!("Failed to load default configuration: {}", e);
            std::process::exit(2);
        }

        //This is where any local configuration is done
        info!("Loading local configuration...");
        if let Err(e) = s.merge(config::File::with_name("config/local.toml").required(false)) {
            warn!("Failed to load local configuration: {}", e);
        }

        //Load configuration for testing mode
        if cfg!(test) {
            //ok to unwrap as this is only used in tests
            s.merge(config::File::with_name("config/test.toml").required(false)).unwrap();
        }

        match s.try_into() {
            Ok(conf) => {
                info!("Successfully loaded configuration!");
                conf
            }
            Err(e) => {
                error!("Invalid configuration: {}", e);
                std::process::exit(2);
            }
        }
    };
}

//Create the Redis pool which is used in the application
async fn create_redis_pool() -> ConnectionPool {
    let redis_conf = &CONFIG.redis;
    info!("Connecting to Redis at {}", redis_conf.address);

    let pool = ConnectionPool::create(
        redis_conf.address.clone(),
        redis_conf.password.as_deref(),
        num_cpus::get() * 2,
    )
    .await;
    match pool {
        Ok(p) => {
            info!("Successfully connected to Redis!");
            p
        }
        Err(e) => {
            error!("Failed to connect to Redis: {:?}", e);
            std::process::exit(1);
        }
    }
}

<<<<<<< HEAD
//Initialize tracing
fn setup_tracing() {
    let var = std::env::var("RUST_LOG").unwrap_or_else(|_| "laps=trace,info".into());
    tracing_subscriber::FmtSubscriber::builder()
        .with_target(true)
        .with_ansi(true)
        .with_env_filter(tracing_subscriber::EnvFilter::new(var))
=======
fn setup_logging() {
    //Set the log level of things.
    //We want to always have info active for LAPS, but not necesarrily for Rocket.

    //Map the Rocket environment into different log levels.
    let env = Environment::active().expect("getting rocket environment");
    let laps_level = match &env {
        Environment::Development => "trace",
        Environment::Staging => "debug",
        Environment::Production => "info",
    };

    //Set the log levels for Rocket as described in the Rocket documentation
    let rocket_config = rocket::config::Config::active().expect("getting rocket config");
    let other_level = match rocket_config.log_level {
        LoggingLevel::Critical => Some("warn"),
        LoggingLevel::Normal => Some("info"),
        LoggingLevel::Debug => Some("trace"),
        LoggingLevel::Off => None,
    };

    //Set the environment variable correctly
    let mut log_value = format!("{}={}", env!("CARGO_PKG_NAME"), laps_level);
    if let Some(level) = other_level {
        log_value += &format!(",{}", level);
    }
    std::env::set_var("RUST_LOG", &log_value);

    env_logger::Builder::from_default_env()
        .format_timestamp_secs()
>>>>>>> 4e8572e5
        .init();

    info!("Successfully initialized logging!");
}

#[tokio::main]
async fn main() {
    setup_logging();

    info!("Starting up...");
    web::run().await
}<|MERGE_RESOLUTION|>--- conflicted
+++ resolved
@@ -104,15 +104,6 @@
     }
 }
 
-<<<<<<< HEAD
-//Initialize tracing
-fn setup_tracing() {
-    let var = std::env::var("RUST_LOG").unwrap_or_else(|_| "laps=trace,info".into());
-    tracing_subscriber::FmtSubscriber::builder()
-        .with_target(true)
-        .with_ansi(true)
-        .with_env_filter(tracing_subscriber::EnvFilter::new(var))
-=======
 fn setup_logging() {
     //Set the log level of things.
     //We want to always have info active for LAPS, but not necesarrily for Rocket.
@@ -143,7 +134,6 @@
 
     env_logger::Builder::from_default_env()
         .format_timestamp_secs()
->>>>>>> 4e8572e5
         .init();
 
     info!("Successfully initialized logging!");
