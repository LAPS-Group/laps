use super::*;
<<<<<<< HEAD
use crate::{module_handling::ModuleInfo, util};
=======
use crate::{
    module_handling::{ModuleError, ModuleInfo},
    util,
};
>>>>>>> e8ab62ac
use bollard::{image::RemoveImageOptions, Docker};
use modules::module_is_running;
use multipart::client::lazy::Multipart;
use rocket::{
    http::{ContentType, Cookie, Status},
    local::{Client, LocalResponse},
};
use serial_test::serial;
use std::io::Read;

//Create a test account using the initial setup handler. Will only work with that.
async fn create_test_account(username: &str, password: &str, client: &Client) {
    let form = format!("username={}&password={}", username, password);
    let response = client
        .post("/register")
        .header(ContentType::Form)
        .body(&form)
        .dispatch()
        .await;
    assert_eq!(response.status(), Status::Created);
}

//Create an account and sign in for use in these tests
async fn create_test_account_and_login(client: &Client) -> Vec<Cookie<'static>> {
    //Register a test super admin
    let username = "test-admin";
    let password = "password";
    create_test_account(username, password, client).await;

    //Sign in
    //Create form
    let payload = format!("username={}&password={}", username, password);
    let response = client
        .post("/login")
        .header(ContentType::Form)
        .body(&payload)
        .dispatch()
        .await;
    assert_eq!(response.status(), Status::NoContent);
    //Keep track of the cookies as they're used to verify that we're logged in
    response
        .cookies()
        .into_iter()
        .map(|s| s.into_owned())
        .collect()
}

#[tokio::test]
#[serial]
//Will always fail if the login test below fails.
async fn map_manipulation() {
    //Setup rocket instance
    let redis = crate::create_redis_pool().await;
    let rocket = rocket::ignite()
        .mount(
            "/",
            routes![new_map, login, delete_map, register_super_admin],
        )
        .manage(redis.clone());
    let client = Client::new(rocket).unwrap();
    let mut conn = redis.get().await;
    crate::test::clear_redis(&mut conn).await;

    //Keep track of the cookies as they're used to verify that we're logged in
    let response_cookies = create_test_account_and_login(&client).await;

    //Send invalid map data
    let fake_data = vec![1u8, 2, 3, 4, 5, 6, 7, 8, 9, 10];
    let mut multipart = Multipart::new()
        .add_stream::<&str, &[u8], &str>(
            "data",
            fake_data.as_slice(),
            None,
            Some(mime_consts::IMAGE_TIFF.clone()),
        )
        .prepare()
        .unwrap();
    let mut form = Vec::new();
    let boundary = multipart.boundary().to_string();
    multipart.read_to_end(&mut form).unwrap();
    let mut request = client
        .post("/map")
        .header(ContentType::with_params(
            "multipart",
            "form-data",
            ("boundary", boundary.clone()),
        ))
        .cookies(response_cookies.clone());
    request.set_body(form.as_slice());
    let mut response = request.dispatch().await;
    assert_eq!(response.status(), Status::BadRequest);
    assert!(response
        .body_string()
        .await
        .unwrap()
        .contains("Invalid Tiff header"));

    //Send a valid TIFF this time.
    let mut multipart = Multipart::new()
        .add_stream::<&str, &[u8], &str>(
            "data",
            include_bytes!(concat!(
                env!("CARGO_MANIFEST_DIR"),
                "/test_data/height_data/dtm1.tif"
            )),
            None,
            Some(mime_consts::IMAGE_TIFF.clone()),
        )
        .prepare()
        .unwrap();
    let mut form = Vec::new();
    let boundary = multipart.boundary().to_string();
    multipart.read_to_end(&mut form).unwrap();
    let mut request = client
        .post("/map")
        .header(ContentType::with_params(
            "multipart",
            "form-data",
            ("boundary", boundary.clone()),
        ))
        .cookies(response_cookies.clone());
    request.set_body(form.as_slice());
    let mut response = request.dispatch().await;
    assert_eq!(response.status(), Status::Ok);
    assert!(response.content_type().unwrap().is_json());
    assert_eq!(
        serde_json::from_slice::<u32>(&response.body_bytes().await.unwrap()).unwrap(),
        1
    );

    //And create another to ensure that it gets the correct ID.
    let mut request = client
        .post("/map")
        .header(ContentType::with_params(
            "multipart",
            "form-data",
            ("boundary", boundary.clone()),
        ))
        .cookies(response_cookies.clone());
    request.set_body(form.as_slice());
    let mut response = request.dispatch().await;
    assert_eq!(response.status(), Status::Ok);
    assert!(response.content_type().unwrap().is_json());
    assert_eq!(
        serde_json::from_slice::<u32>(&response.body_bytes().await.unwrap()).unwrap(),
        2
    );

    //Test that deletion works.
    let request = client.delete("/map/2").cookies(response_cookies.clone());
    let response = request.dispatch().await;
    assert_eq!(response.status(), Status::NoContent);

    //Try to delete it again and fail.
    let request = client.delete("/map/2").cookies(response_cookies);
    let response = request.dispatch().await;
    assert_eq!(response.status(), Status::NotFound);
}

#[tokio::test]
#[serial]
async fn registration() {
    let redis = crate::create_redis_pool().await;
    let rocket = rocket::ignite()
        .mount("/", routes![login, register_super_admin, register_admin])
        .manage(redis.clone());
    let client = Client::untracked(rocket).unwrap();
    let mut conn = redis.get().await;
    crate::test::clear_redis(&mut conn).await;

    //Test that registering accounts work. First up, that the new instance setup part is working:
    let cookies = create_test_account_and_login(&client).await;
    //Verify that the created admin is a super admin
    let key = util::get_admin_key("test-admin");
    assert_eq!(conn.hget(&key, "super").await.unwrap(), Some(b"1".to_vec()));

    //Try to register a new account without being signed in, which should fail:
    let username = "second-admin";
    let password = "password";
    let new_account_form = format!("username={}&password={}", username, password);
    let response = client
        .post("/register")
        .body(&new_account_form)
        .header(ContentType::Form)
        .dispatch()
        .await;
    assert_eq!(response.status(), Status::Forbidden);

    //Now try to register an admin with a session, this should succeed:
    let response = client
        .post("/register")
        .body(&new_account_form)
        .cookies(cookies.clone())
        .header(ContentType::Form)
        .dispatch()
        .await;
    assert_eq!(response.status(), Status::Created);
    //Verify that the created admin is NOT a super admin
    let key = util::get_admin_key(username);
    assert_eq!(conn.hget(&key, "super").await.unwrap(), Some(b"0".to_vec()));

    //Create another, which should fail:
    let response = client
        .post("/register")
        .body(&new_account_form)
        .cookies(cookies.clone())
        .header(ContentType::Form)
        .dispatch()
        .await;
    assert_eq!(response.status(), Status::Conflict);

    //Try to create an administrator whose password is too short:
    let too_short = format!("username=another-admin&password=1");
    let mut response = client
        .post("/register")
        .body(too_short)
        .header(ContentType::Form)
        .cookies(cookies.clone())
        .dispatch()
        .await;
    assert_eq!(response.status(), Status::BadRequest);
    assert!(response.body_string().await.unwrap().contains("too short"));

    //Try to create an administrator whose password is too long:
    let too_long = format!("username=another-admin&password=1234567890");
    let mut response = client
        .post("/register")
        .body(too_long)
        .header(ContentType::Form)
        .cookies(cookies)
        .dispatch()
        .await;
    assert_eq!(response.status(), Status::BadRequest);
    assert!(response.body_string().await.unwrap().contains("too long"));

    //Log in with the second admin we created earlier and try to add an administrator.
    let response = client
        .post("/login")
        .body(new_account_form)
        .header(ContentType::Form)
        .dispatch()
        .await;
    assert_eq!(response.status(), Status::NoContent);
    let cookies = response.cookies();
    let response = client
        .post("/register")
        .cookies(cookies)
        .header(ContentType::Form)
        .body(format!("username=thid-admin&password=password"))
        .dispatch()
        .await;
    assert_eq!(response.status(), Status::Forbidden);
}

#[tokio::test]
#[serial]
async fn login() {
    //Setup rocket instance
    let redis = crate::create_redis_pool().await;
    let rocket = rocket::ignite()
<<<<<<< HEAD
        .mount("/", routes![login, register_super_admin])
=======
        .mount("/", routes![login, register_super_admin, get_me])
>>>>>>> e8ab62ac
        .manage(redis.clone());
    let client = Client::new(rocket).unwrap();
    let mut conn = redis.get().await;
    crate::test::clear_redis(&mut conn).await;

    //A function to test the /admin/me endpoint
    async fn get_me<'a>(client: &'a Client, cookies: Vec<Cookie<'a>>) -> LocalResponse<'a> {
        client.get("/admin/me").cookies(cookies).dispatch().await
    }

    //Register a test super admin
    let username = "test-admin";
    let password = "password";
    create_test_account(username, password, &client).await;

    //Try to login with a fake account
    let form = format!("username={}&password={}", "does-not-exist", "password");
    let response = client
        .post("/login")
        .body(&form)
        .header(ContentType::Form)
        .dispatch()
        .await;
    assert_eq!(response.status(), Status::Forbidden);
    assert!(response.cookies().is_empty());
    //Verify that we can get the admin we logged in as.
    assert_eq!(
        get_me(&client, response.cookies()).await.status(),
        Status::NotFound
    );

    //Try to login with the wrong password
    let form = format!("username={}&password={}", username, "incorrect-password");
    let response = client
        .post("/login")
        .body(&form)
        .header(ContentType::Form)
        .dispatch()
        .await;
    assert_eq!(response.status(), Status::Forbidden);
    assert!(response.cookies().is_empty());
    assert_eq!(
        get_me(&client, response.cookies()).await.status(),
        Status::NotFound
    );

    //Login with the correct password
    let form = format!("username={}&password={}", username, password);
    let response = client
        .post("/login")
        .body(&form)
        .header(ContentType::Form)
        .dispatch()
        .await;
    assert_eq!(response.status(), Status::NoContent);
    assert_eq!(response.cookies().len(), 1);
    //Check that we can get ourselves from the session.
    let mut me = get_me(&client, response.cookies()).await;
    assert_eq!(me.status(), Status::Ok);
    assert_eq!(
        serde_json::from_slice::<AdminSession>(&me.body_bytes().await.unwrap())
            .unwrap()
            .username,
        username
    );
    //Login again, but this time using all uppercase letters
    let form = format!("username={}&password={}", username.to_uppercase(), password);
    let response = client
        .post("/login")
        .body(&form)
        .header(ContentType::Form)
        .dispatch()
        .await;
    assert_eq!(response.status(), Status::NoContent);
    assert_eq!(response.cookies().len(), 1);
    //Check that we can get ourselves from the session.
    let mut me = get_me(&client, response.cookies()).await;
    assert_eq!(me.status(), Status::Ok);
    assert_eq!(
        serde_json::from_slice::<AdminSession>(&me.body_bytes().await.unwrap())
            .unwrap()
            .username,
        username
    );
}

#[tokio::test]
#[serial]
//Fails if login test fails
async fn module_logs() {
    //Setup rocket instance
    let redis = crate::create_redis_pool().await;
    let rocket = rocket::ignite()
<<<<<<< HEAD
        .mount(
            "/",
            routes![
                upload_module,
                login,
                get_module_logs,
                register_super_admin,
                restart_module
            ],
        )
        .manage(redis.clone())
        .manage(crate::connect_to_docker().await);
=======
        .mount("/", routes![login, show_errors, register_super_admin])
        .manage(redis.clone());
>>>>>>> e8ab62ac
    let client = Client::new(rocket).unwrap();
    let mut conn = redis.get().await;
    crate::test::clear_redis(&mut conn).await;
    clean_docker(&crate::connect_to_docker().await).await;
    tokio::spawn(crate::module_handling::run(redis.clone()));

    let cookies = create_test_account_and_login(&client).await;
<<<<<<< HEAD
=======

    //Quick macro to check the response
    macro_rules! check_response {
        ($input:expr) => {
            let mut response = client
                .get("/modules/errors")
                .cookies(cookies.clone())
                .dispatch()
                .await;
            assert_eq!(response.status(), Status::Ok);
            assert_eq!(response.content_type(), Some(ContentType::JSON));
            let result: Vec<ModuleError> =
                serde_json::from_slice(&response.body_bytes().await.unwrap()).unwrap();
            assert_eq!(result, $input);
        };
    }
>>>>>>> e8ab62ac

    //Check that this module does not exist.
    let name = "laps-test";
    let version = "0.1.0";
    let response = client
        .get(format!("/module/{}/{}/logs", name, version))
        .cookies(cookies.clone())
        .dispatch()
        .await;
    assert_eq!(response.status(), Status::NotFound);

    //Upload a test module
    let tarball = get_test_container().await;
    let response = upload_test_image(&client, &cookies, &tarball, name, version).await;
    assert_eq!(response.status(), Status::Created);

    //Get the module logs again, this time it should exist but be empty:
    let response = client
        .get(format!("/module/{}/{}/logs", name, version))
        .cookies(cookies.clone())
        .dispatch()
        .await;
    assert_eq!(response.status(), Status::NoContent);

    //Start up the test module
    let response = client
        .post(format!("/module/{}/{}/restart", name, version))
        .cookies(cookies.clone())
        .dispatch()
        .await;
    assert_eq!(response.status(), Status::Created);

    //Sleep for a bit to let the module start up, 500ms should be more than plenty.
    //This line does mean this test is kind of flaky but by picking a large enough
    //number it should be okay.
    tokio::time::delay_for(std::time::Duration::from_millis(500)).await;

    //Try to get the module logs, this time it should have the startup message.
    let mut response = client
        .get(format!("/module/{}/{}/logs", name, version))
        .cookies(cookies.clone())
        .dispatch()
        .await;
    assert_eq!(response.status(), Status::Ok);
    let body = response.body_string().await.unwrap();
    assert!(body.contains("Registered as"));
}

//Read the test container from disk.
async fn get_test_container() -> Vec<u8> {
    //Use blocking IO for this because async files are extremely slow...
    let mut file = std::fs::File::open(concat!(
        env!("CARGO_MANIFEST_DIR"),
        "/test_data/test_module.tar"
    ))
    .unwrap();
    let mut tarball = Vec::new();
    file.read_to_end(&mut tarball).unwrap();
    tarball
}

//Cleanup test containers and test images
async fn clean_docker(docker: &Docker) {
    let options = RemoveImageOptions {
        force: true,
        ..Default::default()
    };
    //We have to delete both the test image and the imported test image.
    for image in &["laps-test-image:latest", "laps-test:0.1.0"] {
        match docker.remove_image(image, Some(options), None).await {
            Ok(_) => println!("Found and deleted old test image {}", image),
            Err(e) => println!("Did not remove old test image: {}", e),
        }
    }

    //Delete all containers
    let options = bollard::container::RemoveContainerOptions {
        force: true,
        ..Default::default()
    };
    for container in &["laps-test-0.1.0"] {
        match docker.remove_container(container, Some(options)).await {
            Ok(_) => println!("Found and deleted old test container {}", container),
            Err(e) => println!("Did not remove old test container: {}", e),
        }
    }
}

//Upload a testing image from `tarball` with name `name` and version `version`.
async fn upload_test_image<'a>(
    client: &'a Client,
    cookies: &'a Vec<Cookie<'a>>,
    tarball: &'a [u8],
    name: &'a str,
    version: &'a str,
) -> LocalResponse<'a> {
    let mut multipart = Multipart::new()
        .add_stream::<&str, &[u8], &str>(
            "module",
            tarball,
            None,
            Some("application/x-tar".parse().unwrap()),
        )
        .add_text("version", version)
        .add_text("name", name)
        .prepare()
        .unwrap();
    let mut form = Vec::new();
    let boundary = multipart.boundary().to_string();
    multipart.read_to_end(&mut form).unwrap();

    let mut request = client
        .post("/module")
        .header(ContentType::with_params(
            "multipart",
            "form-data",
            ("boundary", boundary.clone()),
        ))
        .cookies(cookies.clone());
    request.set_body(form.as_slice());
    request.dispatch().await
}

#[tokio::test]
#[serial]
//Also fails if login fails
async fn get_modules() {
    //Setup rocket instance
    let redis = crate::create_redis_pool().await;
    let docker = crate::connect_to_docker().await;
    let rocket = rocket::ignite()
        .mount(
            "/",
            routes![login, get_all_modules, upload_module, register_super_admin],
        )
        .manage(redis.clone())
        .manage(crate::connect_to_docker().await);
    let client = Client::new(rocket).unwrap();
    let mut conn = redis.get().await;
    crate::test::clear_redis(&mut conn).await;

    let cookies = create_test_account_and_login(&client).await;

    //Remove the test image if it exists
    clean_docker(&docker).await;

    //Ensure the test image is built
    let tarball = get_test_container().await;

    //Upload the test image using the endpoint
    let module = ModuleInfo {
        name: "laps-test".into(),
        version: "0.1.0".into(),
    };
    let response =
        upload_test_image(&client, &cookies, &tarball, &module.name, &module.version).await;
    assert_eq!(response.status(), Status::Created);

    //Check that the test module is returned by /module/all.
    let mut response = client
        .get("/module/all")
        .cookies(cookies.clone())
        .dispatch()
        .await;
    assert_eq!(response.status(), Status::Ok);
    assert_eq!(response.content_type().unwrap(), ContentType::JSON);
    let images: Vec<ModuleInfo> =
        serde_json::from_slice(&response.body_bytes().await.unwrap()).unwrap();
    images.into_iter().find(|m| m == &module).unwrap();

    //Try to add the module again, should fail as we already have a module with the same name and version.
    let response =
        upload_test_image(&client, &cookies, &tarball, &module.name, &module.version).await;
    assert_eq!(response.status(), Status::BadRequest);

    //Upload an invalid module.
    let response = upload_test_image(
        &client,
        &cookies,
        &[0u8],
        "some-unique-name",
        &module.version,
    )
    .await;
    assert_eq!(response.status(), Status::BadRequest);
}

#[tokio::test]
#[serial]
async fn start_stop_module() {
    //Setup rocket instance
    let redis = crate::create_redis_pool().await;
    let docker = crate::connect_to_docker().await;
    let rocket = rocket::ignite()
        .mount(
            "/",
            routes![
                get_all_modules,
                login,
                restart_module,
                stop_module,
                upload_module,
                register_super_admin,
            ],
        )
        .manage(redis.clone())
        .manage(crate::connect_to_docker().await);
    let client = Client::new(rocket).unwrap();
    let mut conn = redis.get().await;
    crate::test::clear_redis(&mut conn).await;

    let cookies = create_test_account_and_login(&client).await;

    //Remove any old images if they exist and the container
    clean_docker(&docker).await;

    //Upload the test image
    let module = ModuleInfo {
        name: "laps-test".into(),
        version: "0.1.0".into(),
    };
    let tarball = get_test_container().await;
    let response =
        upload_test_image(&client, &cookies, &tarball, &module.name, &module.version).await;
    assert_eq!(response.status(), Status::Created);

    //Interresting part: Start the module and check that it's running
    let response = client
        .post(format!(
            "/module/{}/{}/restart",
            module.name, module.version
        ))
        .cookies(cookies.clone())
        .dispatch()
        .await;
    assert_eq!(response.status(), Status::Created);
    assert!(module_is_running(&docker, &module).await.unwrap());

    //Restart the module, verify that it was restarted and not started.
    let response = client
        .post(format!(
            "/module/{}/{}/restart",
            module.name, module.version
        ))
        .cookies(cookies.clone())
        .dispatch()
        .await;
    assert_eq!(response.status(), Status::NoContent);
    assert!(module_is_running(&docker, &module).await.unwrap());

    //Now kill it
    let response = client
        .post(format!("/module/{}/{}/stop", module.name, module.version))
        .cookies(cookies.clone())
        .dispatch()
        .await;
    assert_eq!(response.status(), Status::NoContent);
    assert!(!module_is_running(&docker, &module).await.unwrap());
}<|MERGE_RESOLUTION|>--- conflicted
+++ resolved
@@ -1,12 +1,5 @@
 use super::*;
-<<<<<<< HEAD
 use crate::{module_handling::ModuleInfo, util};
-=======
-use crate::{
-    module_handling::{ModuleError, ModuleInfo},
-    util,
-};
->>>>>>> e8ab62ac
 use bollard::{image::RemoveImageOptions, Docker};
 use modules::module_is_running;
 use multipart::client::lazy::Multipart;
@@ -267,11 +260,7 @@
     //Setup rocket instance
     let redis = crate::create_redis_pool().await;
     let rocket = rocket::ignite()
-<<<<<<< HEAD
-        .mount("/", routes![login, register_super_admin])
-=======
         .mount("/", routes![login, register_super_admin, get_me])
->>>>>>> e8ab62ac
         .manage(redis.clone());
     let client = Client::new(rocket).unwrap();
     let mut conn = redis.get().await;
@@ -365,7 +354,6 @@
     //Setup rocket instance
     let redis = crate::create_redis_pool().await;
     let rocket = rocket::ignite()
-<<<<<<< HEAD
         .mount(
             "/",
             routes![
@@ -378,10 +366,6 @@
         )
         .manage(redis.clone())
         .manage(crate::connect_to_docker().await);
-=======
-        .mount("/", routes![login, show_errors, register_super_admin])
-        .manage(redis.clone());
->>>>>>> e8ab62ac
     let client = Client::new(rocket).unwrap();
     let mut conn = redis.get().await;
     crate::test::clear_redis(&mut conn).await;
@@ -389,25 +373,6 @@
     tokio::spawn(crate::module_handling::run(redis.clone()));
 
     let cookies = create_test_account_and_login(&client).await;
-<<<<<<< HEAD
-=======
-
-    //Quick macro to check the response
-    macro_rules! check_response {
-        ($input:expr) => {
-            let mut response = client
-                .get("/modules/errors")
-                .cookies(cookies.clone())
-                .dispatch()
-                .await;
-            assert_eq!(response.status(), Status::Ok);
-            assert_eq!(response.content_type(), Some(ContentType::JSON));
-            let result: Vec<ModuleError> =
-                serde_json::from_slice(&response.body_bytes().await.unwrap()).unwrap();
-            assert_eq!(result, $input);
-        };
-    }
->>>>>>> e8ab62ac
 
     //Check that this module does not exist.
     let name = "laps-test";
