use rocket::response::NamedFile;
use rocket_contrib::json::Json;

mod adminsession;
use super::mime_consts;
use adminsession::AdminSession;

mod login;
mod map;
mod modules;

//Export all routes
pub use login::*;
pub use map::*;
pub use modules::*;

#[cfg(test)]
mod test;

#[get("/admin")]
pub async fn index(_session: AdminSession) -> Option<NamedFile> {
    NamedFile::open("dist/admin.html").ok()
}

<<<<<<< HEAD
fn has_valid_tiff_header(input: &[u8]) -> bool {
    //Instead of verifying everything in the TIFF file to be valid, just check if the TIFF header is there.
    //If the image is actually invalid this will be detected by GDAL further down the pipeline.
    //Header length is 8 bytes
    if input.len() < 8 {
        false
    } else {
        let buffer = &input[..8];
        //Intel(little endian) or Motorola(big endian) file?
        let little_endian = match &buffer[..2] {
            //Intel byte order
            b"II" => true,
            //Motorola
            b"MM" => false,
            //If neither the file is invalid
            _ => return false,
        };

        let version = if little_endian {
            (&buffer[2..]).read_u16::<LittleEndian>()
        } else {
            (&buffer[2..]).read_u16::<BigEndian>()
        };

        //Version check
        version.map(|v| v == 42).unwrap_or(false)
    }
}

#[post("/map", data = "<upload>")]
pub async fn new_map(
    pool: State<'_, ConnectionPool>,
    mut upload: MultipartForm,
    session: AdminSession,
) -> Result<Json<u32>, UserError> {
    let mut conn = pool.get().await;
    let data = upload
        .get_file(&mime_consts::IMAGE_TIFF, "data")
        .ok_or_else(|| UserError::BadForm("Missing `data` field".into()))?;

    //Do a quick and dirty check that the file has the TIF image header
    if !has_valid_tiff_header(&data) {
        return Err(UserError::ModuleImport("Invalid Tiff header".into()));
    }

    //Put the map into a temporary file. This is needed because GDAL does not allow us to give it a buffer, it has
    //to be put into some sort of file.
    //Tokio::fs::File is stupidly slow and resource intensive, so using the normal std::fs::File is much better.
    let data = tokio::task::spawn_blocking(move || {
        match tempfile::NamedTempFile::new().map_err(|e| UserError::Internal(BackendError::Io(e))) {
            Ok(o) => {
                let (mut file, path) = o.into_parts();
                file.write_all(data.as_slice())
                    .expect("writing map data to temporary file");

                laps_convert::convert_to_png(path).map_err(UserError::MapConvert)
            }
            Err(e) => Err(e),
        }
    })
    .await
    .expect("spawn_blocking");

    //Actually import the data
    let (image, metadata) = data?;
    //Use the test version in test mode.
    let map_id = if cfg!(test) {
        laps_convert::import_data_test(&mut conn, image, metadata)
            .await
            .expect("importing map data")
    } else {
        laps_convert::import_data(&mut conn, image, metadata)
            .await
            .expect("importing map data")
    };

    info!(
        "Admin {} uploaded a new map with ID {}",
        session.username, map_id
    );
    Ok(Json(map_id))
}

#[delete("/map/<id>")]
pub async fn delete_map(
    pool: State<'_, ConnectionPool>,
    session: AdminSession,
    id: i32,
) -> Result<Status, BackendError> {
    //We're already authenticated, just get rid of the map in question.
    let mut conn = pool.get().await;
    let image_key = util::create_redis_key("mapdata.image");
    let meta_key = util::create_redis_key("mapdata.meta");
    let id = id.to_string();
    if conn.hdel(image_key, &id).await? {
        //Don't really care what the result of this is
        let _ = conn.hdel(meta_key, &id).await?;
        info!("Map {} deleted by {}", id, session.username);
        Ok(Status::NoContent)
    } else {
        Ok(Status::NotFound)
    }
}

#[get("/modules/errors")]
pub async fn show_errors(
    pool: State<'_, ConnectionPool>,
    _session: AdminSession,
) -> Result<Json<Vec<ModuleError>>, BackendError> {
    //Grab all recent errors.
    let mut conn = pool.get().await;
    let key = util::create_redis_backend_key("recent-errors");
    let len = conn.llen(&key).await?.unwrap();
    let output: Vec<ModuleError> = conn
        .lrange(key, 0, len)
        .await?
        .into_iter()
        .map(|e| serde_json::from_slice(&e).unwrap())
        .collect();

    Ok(Json(output))
}

#[derive(FromForm)]
pub struct AdminLogin {
    username: String,
    password: String,
}

#[post("/login", data = "<login>")]
pub async fn login(
    pool: State<'_, darkredis::ConnectionPool>,
    login: Form<AdminLogin>,
    mut cookies: Cookies<'_>,
) -> Result<Status, BackendError> {
    let mut conn = pool.get().await;

    //We should store the administrators in the following way:
    //Key laps.backend.admins.<name.lower()>
    //contains the admin's name, salted hashed password and salt.

    let key = util::get_admin_key(&login.username);
    //TODO Replace with hmget builder in darkredis when that comes along
    let command = darkredis::Command::new("HMGET")
        .arg(&key)
        .arg(b"hash")
        .arg(b"salt")
        .arg(b"super");

    //Get the results
    let mut iter = conn.run_command(command).await?.unwrap_array().into_iter();
    let hash = iter.next().unwrap();
    //The values will be Nil if the key doesn't exist
    if let Value::Nil = hash {
        //Do not leak information to the client about which part of the authentication failed.
        warn!(
            "Attempted to authenticate {} but account does not exist",
            login.username
        );
        return Ok(Status::Forbidden);
    }

    //Extract other values, assuming that the data is valid and that all fields are present
    let hash = hash.unwrap_string();
    let salt = iter.next().unwrap().unwrap_string();
    let is_super = String::from_utf8_lossy(&iter.next().unwrap().unwrap_string())
        .parse::<isize>()
        .unwrap()
        != 0;

    //Verify that the password matches
    if hash == util::calculate_password_hash(&login.password, &salt) {
        //yay!
        info!("Successfully authenticated admin {}", login.username);

        //Generate session identifier, rand::thread_rng() is again considered cryptographically secure.
        //ThreadRng does not implement send so make it short-lived
        let token = {
            let mut rng = rand::thread_rng();
            let mut buffer = vec![0u8; 256];
            rng.fill_bytes(&mut buffer);
            base64::encode(buffer)
        };

        //Create the session object
        let session = AdminSession {
            username: login.username.to_lowercase(),
            is_super,
        };

        //Register the session in the database
        let session_key = util::get_session_key(&token);
        conn.set_and_expire_seconds(
            &session_key,
            serde_json::to_vec(&session).unwrap(),
            crate::CONFIG.login.session_timeout,
        )
        .await?;

        //Create and set session cookie
        let cookie = Cookie::build("session-token", token)
            .http_only(true)
            .same_site(SameSite::Strict)
            .finish();
        cookies.add_private(cookie);

        //Done logging in!
        Ok(Status::NoContent)
    } else {
        warn!("Failed authentication attempt for user {}", login.username);
        Ok(Status::Forbidden)
    }
}

//Return value for the module structs, with an additional field to determine if a module is currently running.
#[derive(Serialize, Deserialize, PartialEq)]
pub struct PathModule {
    running: bool,
    #[serde(flatten)]
    module: ModuleInfo,
}

fn extract_module_info_from_tag(tag: &str) -> Option<ModuleInfo> {
    //A valid tag will always have the format "a:b"
    tag.find(':').map(|s| ModuleInfo {
        name: tag[..s].to_string(),
        version: tag[s + 1..].to_string(),
    })
}

//Get a list of the running modules
async fn running_modules(docker: &Docker) -> Result<Vec<ModuleInfo>, BackendError> {
    Ok(docker
        .list_containers(None::<ListContainersOptions<String>>)
        .await?
        .into_iter()
        .map(|s| extract_module_info_from_tag(&s.image).unwrap())
        .collect())
}

//Check if a module exists.
async fn module_exists(docker: &Docker, module: &ModuleInfo) -> Result<bool, BackendError> {
    //Get a list of all modules
    let images: Vec<APIImages> = docker
        .list_images(None::<ListImagesOptions<String>>)
        .await
        .map_err(BackendError::Docker)?;
    //Figure out if module with name `name` and version `version` is in that list.
    Ok(images.into_iter().any(|i| {
        //We are are guaranteed to have a version if repo_tags is Some.
        if let Some(m) = i.repo_tags.map(|s| {
            s.last()
                .map(|l| extract_module_info_from_tag(l).unwrap())
                .unwrap()
        }) {
            module == &m
        } else {
            false
        }
    }))
}

//Check if a module is running
async fn module_is_running(docker: &Docker, module: &ModuleInfo) -> Result<bool, BackendError> {
    let running_modules = running_modules(&docker).await?;
    Ok(running_modules.iter().any(|m| m == module))
}

#[get("/module/all")]
pub async fn get_all_modules(
    docker: State<'_, Docker>,
    _session: AdminSession,
) -> Result<Json<Vec<PathModule>>, BackendError> {
    //Mostly just list available docker images to create
    let images: Vec<APIImages> = docker
        .list_images(None::<ListImagesOptions<String>>)
        .await?;

    let running_containers = running_modules(&docker).await?;

    let mut out = Vec::new();
    for image in images {
        //The repo_tags field will always have at least one element in it if it's `Some`.
        if let Some(tag) = image.repo_tags.map(|mut t| t.pop().unwrap()) {
            //A valid tag created by the backend will always have a version.
            let module = extract_module_info_from_tag(&tag).unwrap();

            //Check if the container we just found is actually running
            let running = running_containers.iter().any(|s| s == &module);
            out.push(PathModule { running, module });
        }
    }
    Ok(Json(out))
}

#[post("/module", data = "<form>")]
pub async fn upload_module(
    mut form: MultipartForm,
    docker: State<'_, Docker>,
    session: AdminSession,
) -> Result<Status, UserError> {
    //Include the module runner dependencies into the executable to make managing them easier.
    const MODULE_DOCKERFILE: &[u8] = include_bytes!(concat!(
        env!("CARGO_MANIFEST_DIR"),
        "/laps_module_runner/Dockerfile"
    ));
    const MODULE_LAPS_PY: &[u8] = include_bytes!(concat!(
        env!("CARGO_MANIFEST_DIR"),
        "/laps_module_runner/laps.py"
    ));

    //Get the required fields out of the form.
    let name = form
        .get_text("name")
        .ok_or_else(|| UserError::BadForm("Missing name".into()))?
        .trim()
        .to_string();
    let version = form
        .get_text("version")
        .ok_or_else(|| UserError::BadForm("Missing version".into()))?
        .trim()
        .to_string();

    //Accept only .tar
    let module = form
        .get_file(&mime_consts::X_TAR, "module")
        .ok_or_else(|| UserError::BadForm("Expected module with type application/x-tar".into()))?;

    //Validation
    //Check the name
    if name.chars().any(|c| c == ':') {
        return Err(UserError::BadForm("Name cannot have ':' in it".into()));
    }

    //Check that there's no image with the same name and version currently
    let info = ModuleInfo { name, version };
    if module_exists(&docker, &info).await? {
        return Err(UserError::ModuleImport("Module already exists".into()));
    }

    //Time to create the image, pack it all into a tar:
    let mut tarball = Vec::new();
    {
        //use an inner scope to drop `builder` when we're done.
        let mut builder = tar::Builder::new(&mut tarball);
        //Insert LAPS files. Insertion of data cannot fail because we are writing directly to memory.
        let mut header = tar::Header::new_gnu();
        header.set_size(MODULE_DOCKERFILE.len() as u64);
        builder
            .append_data(&mut header, "Dockerfile", MODULE_DOCKERFILE)
            .unwrap();
        header.set_size(MODULE_LAPS_PY.len() as u64);
        builder
            .append_data(&mut header, "laps.py", MODULE_LAPS_PY)
            .unwrap();

        //Finally append the user data to the archive
        header.set_size(module.len() as u64);
        builder
            .append_data(&mut header, "contents.tar", module.as_slice())
            .unwrap();

        builder.finish().expect("writing image tarball");
    }

    //Build the image
    let options = BuildImageOptions {
        t: format!("{}:{}", info.name, info.version),
        rm: true,
        forcerm: true,
        ..Default::default()
    };
    let mut stream = docker.build_image(options, None, Some(tarball.into()));
    while let Some(update) = stream.next().await {
        let update = match update {
            Ok(u) => Ok(u),
            Err(e) => {
                use bollard::errors::ErrorKind;
                match e.kind() {
                    ErrorKind::JsonDeserializeError { .. } => {
                        warn!(
                            "Failed to deserialize Docker response: {:?}. Trying to keep going...",
                            e.kind()
                        );
                        continue;
                    }
                    ErrorKind::JsonDataError { .. } => {
                        warn!(
                            "Failed to deserialize Docker response: {} Trying to keep going...",
                            e.kind(),
                        );
                        continue;
                    }
                    _ => {
                        error!("Other Docker error: {}", e);
                        Err(e)
                    }
                }
            }
        }
        .map_err(|e| UserError::ModuleImport(e.to_string()))?;
        debug!("Importing {}: {:?}", info, update);
        if let BuildImageResults::BuildImageError {
            error,
            error_detail,
        } = update
        {
            return Err(UserError::ModuleImport(format!(
                "Module import error: {}\nDetails: {:?}",
                error, error_detail
            )));
        }
    }

    info!("{} imported module {}", session.username, info);
    Ok(Status::Created)
}

#[post("/module/<name>/<version>/restart")]
pub async fn restart_module(
    session: AdminSession,
    name: String,
    version: String,
    docker: State<'_, Docker>,
) -> Result<Status, BackendError> {
    //First, verify that the requested module actually exists:
    let module = ModuleInfo { name, version };
    if !module_exists(&docker, &module).await? {
        return Ok(Status::NotFound);
    }

    //If the module is already running, use the restart_container
    let container_name = module.to_string().replace(":", "-");
    if module_is_running(&docker, &module).await? {
        //Give the module 30s to shut down
        let options = RestartContainerOptions { t: 30 };
        docker
            .restart_container(&container_name, Some(options))
            .await?;
        info!("{} restarted module {}", session.username, &module);
        Ok(Status::NoContent)
    } else {
        //If not, start it up for the first time
        let redis = &crate::CONFIG.redis.address;
        //For Redis to succeed in connecting the format of the address field must be <host>:<port>
        let split = redis.find(':').unwrap();
        let redis_host = &redis[..split];
        let redis_port = &redis[split + 1..];

        //Run it with a default set of commands
        let mut command = vec![
            "python3",
            "main.py",
            &module.name,
            &module.version,
            "--redis_host",
            redis_host,
            "--port",
            redis_port,
        ];
        //Use test keys in laps.py if running in test mode
        if cfg!(test) {
            command.push("--test");
        }

        //Setup the settings
        let module_name = module.to_string();
        let host_config = HostConfig {
            network_mode: Some("host"),
            ..Default::default()
        };
        let config = Config {
            image: Some(module_name.as_str()),
            cmd: Some(command),
            host_config: Some(host_config),
            stop_signal: Some("SIGINT"),
            ..Default::default()
        };
        let options = CreateContainerOptions {
            name: &container_name,
        };
        //Print any warnings
        let result = docker.create_container(Some(options), config).await?;
        debug!(
            "Successfully created container with name {}:{}",
            container_name, result.id
        );
        let id = &result.id;
        if let Some(w) = result.warnings {
            w.into_iter().for_each(|w| warn!("Container {}: {}", id, w));
        }

        //Fire this sucker up~
        docker
            .start_container(
                &module.to_string().replace(":", "-"),
                None::<StartContainerOptions<String>>,
            )
            .await?;

        info!(
            "{} successfully started module {}",
            session.username, module
        );
        Ok(Status::Created)
    }
}

#[post("/module/<name>/<version>/stop")]
pub async fn stop_module(
    session: AdminSession,
    name: String,
    version: String,
    docker: State<'_, Docker>,
) -> Result<Status, BackendError> {
    //If the module doesn't exist, 404
    let module = ModuleInfo { name, version };
    if !module_exists(&docker, &module).await? {
        warn!("Couln't find module {}", module);
        Ok(Status::NotFound)
    } else {
        //If the module isn't running, don't bother stopping it
        if !module_is_running(&docker, &module).await? {
            Ok(Status::NotModified)
        } else {
            let options = StopContainerOptions { t: 60 };
            let container = module.to_string().replace(":", "-");
            match docker.stop_container(&container, Some(options)).await {
                Ok(_) => {
                    info!("Module {} stopped by {}", container, session.username);
                    Ok(Status::NoContent)
                }
                Err(e) => {
                    error!(
                        "Failed attempt to stop {} by {}: {:?}",
                        container, session.username, e
                    );
                    Err(BackendError::Docker(e))
                }
            }
        }
    }
=======
#[get("/admin/me")]
pub async fn get_me(session: AdminSession) -> Json<AdminSession> {
    Json(session)
>>>>>>> ebaebf5c
}<|MERGE_RESOLUTION|>--- conflicted
+++ resolved
@@ -22,552 +22,7 @@
     NamedFile::open("dist/admin.html").ok()
 }
 
-<<<<<<< HEAD
-fn has_valid_tiff_header(input: &[u8]) -> bool {
-    //Instead of verifying everything in the TIFF file to be valid, just check if the TIFF header is there.
-    //If the image is actually invalid this will be detected by GDAL further down the pipeline.
-    //Header length is 8 bytes
-    if input.len() < 8 {
-        false
-    } else {
-        let buffer = &input[..8];
-        //Intel(little endian) or Motorola(big endian) file?
-        let little_endian = match &buffer[..2] {
-            //Intel byte order
-            b"II" => true,
-            //Motorola
-            b"MM" => false,
-            //If neither the file is invalid
-            _ => return false,
-        };
-
-        let version = if little_endian {
-            (&buffer[2..]).read_u16::<LittleEndian>()
-        } else {
-            (&buffer[2..]).read_u16::<BigEndian>()
-        };
-
-        //Version check
-        version.map(|v| v == 42).unwrap_or(false)
-    }
-}
-
-#[post("/map", data = "<upload>")]
-pub async fn new_map(
-    pool: State<'_, ConnectionPool>,
-    mut upload: MultipartForm,
-    session: AdminSession,
-) -> Result<Json<u32>, UserError> {
-    let mut conn = pool.get().await;
-    let data = upload
-        .get_file(&mime_consts::IMAGE_TIFF, "data")
-        .ok_or_else(|| UserError::BadForm("Missing `data` field".into()))?;
-
-    //Do a quick and dirty check that the file has the TIF image header
-    if !has_valid_tiff_header(&data) {
-        return Err(UserError::ModuleImport("Invalid Tiff header".into()));
-    }
-
-    //Put the map into a temporary file. This is needed because GDAL does not allow us to give it a buffer, it has
-    //to be put into some sort of file.
-    //Tokio::fs::File is stupidly slow and resource intensive, so using the normal std::fs::File is much better.
-    let data = tokio::task::spawn_blocking(move || {
-        match tempfile::NamedTempFile::new().map_err(|e| UserError::Internal(BackendError::Io(e))) {
-            Ok(o) => {
-                let (mut file, path) = o.into_parts();
-                file.write_all(data.as_slice())
-                    .expect("writing map data to temporary file");
-
-                laps_convert::convert_to_png(path).map_err(UserError::MapConvert)
-            }
-            Err(e) => Err(e),
-        }
-    })
-    .await
-    .expect("spawn_blocking");
-
-    //Actually import the data
-    let (image, metadata) = data?;
-    //Use the test version in test mode.
-    let map_id = if cfg!(test) {
-        laps_convert::import_data_test(&mut conn, image, metadata)
-            .await
-            .expect("importing map data")
-    } else {
-        laps_convert::import_data(&mut conn, image, metadata)
-            .await
-            .expect("importing map data")
-    };
-
-    info!(
-        "Admin {} uploaded a new map with ID {}",
-        session.username, map_id
-    );
-    Ok(Json(map_id))
-}
-
-#[delete("/map/<id>")]
-pub async fn delete_map(
-    pool: State<'_, ConnectionPool>,
-    session: AdminSession,
-    id: i32,
-) -> Result<Status, BackendError> {
-    //We're already authenticated, just get rid of the map in question.
-    let mut conn = pool.get().await;
-    let image_key = util::create_redis_key("mapdata.image");
-    let meta_key = util::create_redis_key("mapdata.meta");
-    let id = id.to_string();
-    if conn.hdel(image_key, &id).await? {
-        //Don't really care what the result of this is
-        let _ = conn.hdel(meta_key, &id).await?;
-        info!("Map {} deleted by {}", id, session.username);
-        Ok(Status::NoContent)
-    } else {
-        Ok(Status::NotFound)
-    }
-}
-
-#[get("/modules/errors")]
-pub async fn show_errors(
-    pool: State<'_, ConnectionPool>,
-    _session: AdminSession,
-) -> Result<Json<Vec<ModuleError>>, BackendError> {
-    //Grab all recent errors.
-    let mut conn = pool.get().await;
-    let key = util::create_redis_backend_key("recent-errors");
-    let len = conn.llen(&key).await?.unwrap();
-    let output: Vec<ModuleError> = conn
-        .lrange(key, 0, len)
-        .await?
-        .into_iter()
-        .map(|e| serde_json::from_slice(&e).unwrap())
-        .collect();
-
-    Ok(Json(output))
-}
-
-#[derive(FromForm)]
-pub struct AdminLogin {
-    username: String,
-    password: String,
-}
-
-#[post("/login", data = "<login>")]
-pub async fn login(
-    pool: State<'_, darkredis::ConnectionPool>,
-    login: Form<AdminLogin>,
-    mut cookies: Cookies<'_>,
-) -> Result<Status, BackendError> {
-    let mut conn = pool.get().await;
-
-    //We should store the administrators in the following way:
-    //Key laps.backend.admins.<name.lower()>
-    //contains the admin's name, salted hashed password and salt.
-
-    let key = util::get_admin_key(&login.username);
-    //TODO Replace with hmget builder in darkredis when that comes along
-    let command = darkredis::Command::new("HMGET")
-        .arg(&key)
-        .arg(b"hash")
-        .arg(b"salt")
-        .arg(b"super");
-
-    //Get the results
-    let mut iter = conn.run_command(command).await?.unwrap_array().into_iter();
-    let hash = iter.next().unwrap();
-    //The values will be Nil if the key doesn't exist
-    if let Value::Nil = hash {
-        //Do not leak information to the client about which part of the authentication failed.
-        warn!(
-            "Attempted to authenticate {} but account does not exist",
-            login.username
-        );
-        return Ok(Status::Forbidden);
-    }
-
-    //Extract other values, assuming that the data is valid and that all fields are present
-    let hash = hash.unwrap_string();
-    let salt = iter.next().unwrap().unwrap_string();
-    let is_super = String::from_utf8_lossy(&iter.next().unwrap().unwrap_string())
-        .parse::<isize>()
-        .unwrap()
-        != 0;
-
-    //Verify that the password matches
-    if hash == util::calculate_password_hash(&login.password, &salt) {
-        //yay!
-        info!("Successfully authenticated admin {}", login.username);
-
-        //Generate session identifier, rand::thread_rng() is again considered cryptographically secure.
-        //ThreadRng does not implement send so make it short-lived
-        let token = {
-            let mut rng = rand::thread_rng();
-            let mut buffer = vec![0u8; 256];
-            rng.fill_bytes(&mut buffer);
-            base64::encode(buffer)
-        };
-
-        //Create the session object
-        let session = AdminSession {
-            username: login.username.to_lowercase(),
-            is_super,
-        };
-
-        //Register the session in the database
-        let session_key = util::get_session_key(&token);
-        conn.set_and_expire_seconds(
-            &session_key,
-            serde_json::to_vec(&session).unwrap(),
-            crate::CONFIG.login.session_timeout,
-        )
-        .await?;
-
-        //Create and set session cookie
-        let cookie = Cookie::build("session-token", token)
-            .http_only(true)
-            .same_site(SameSite::Strict)
-            .finish();
-        cookies.add_private(cookie);
-
-        //Done logging in!
-        Ok(Status::NoContent)
-    } else {
-        warn!("Failed authentication attempt for user {}", login.username);
-        Ok(Status::Forbidden)
-    }
-}
-
-//Return value for the module structs, with an additional field to determine if a module is currently running.
-#[derive(Serialize, Deserialize, PartialEq)]
-pub struct PathModule {
-    running: bool,
-    #[serde(flatten)]
-    module: ModuleInfo,
-}
-
-fn extract_module_info_from_tag(tag: &str) -> Option<ModuleInfo> {
-    //A valid tag will always have the format "a:b"
-    tag.find(':').map(|s| ModuleInfo {
-        name: tag[..s].to_string(),
-        version: tag[s + 1..].to_string(),
-    })
-}
-
-//Get a list of the running modules
-async fn running_modules(docker: &Docker) -> Result<Vec<ModuleInfo>, BackendError> {
-    Ok(docker
-        .list_containers(None::<ListContainersOptions<String>>)
-        .await?
-        .into_iter()
-        .map(|s| extract_module_info_from_tag(&s.image).unwrap())
-        .collect())
-}
-
-//Check if a module exists.
-async fn module_exists(docker: &Docker, module: &ModuleInfo) -> Result<bool, BackendError> {
-    //Get a list of all modules
-    let images: Vec<APIImages> = docker
-        .list_images(None::<ListImagesOptions<String>>)
-        .await
-        .map_err(BackendError::Docker)?;
-    //Figure out if module with name `name` and version `version` is in that list.
-    Ok(images.into_iter().any(|i| {
-        //We are are guaranteed to have a version if repo_tags is Some.
-        if let Some(m) = i.repo_tags.map(|s| {
-            s.last()
-                .map(|l| extract_module_info_from_tag(l).unwrap())
-                .unwrap()
-        }) {
-            module == &m
-        } else {
-            false
-        }
-    }))
-}
-
-//Check if a module is running
-async fn module_is_running(docker: &Docker, module: &ModuleInfo) -> Result<bool, BackendError> {
-    let running_modules = running_modules(&docker).await?;
-    Ok(running_modules.iter().any(|m| m == module))
-}
-
-#[get("/module/all")]
-pub async fn get_all_modules(
-    docker: State<'_, Docker>,
-    _session: AdminSession,
-) -> Result<Json<Vec<PathModule>>, BackendError> {
-    //Mostly just list available docker images to create
-    let images: Vec<APIImages> = docker
-        .list_images(None::<ListImagesOptions<String>>)
-        .await?;
-
-    let running_containers = running_modules(&docker).await?;
-
-    let mut out = Vec::new();
-    for image in images {
-        //The repo_tags field will always have at least one element in it if it's `Some`.
-        if let Some(tag) = image.repo_tags.map(|mut t| t.pop().unwrap()) {
-            //A valid tag created by the backend will always have a version.
-            let module = extract_module_info_from_tag(&tag).unwrap();
-
-            //Check if the container we just found is actually running
-            let running = running_containers.iter().any(|s| s == &module);
-            out.push(PathModule { running, module });
-        }
-    }
-    Ok(Json(out))
-}
-
-#[post("/module", data = "<form>")]
-pub async fn upload_module(
-    mut form: MultipartForm,
-    docker: State<'_, Docker>,
-    session: AdminSession,
-) -> Result<Status, UserError> {
-    //Include the module runner dependencies into the executable to make managing them easier.
-    const MODULE_DOCKERFILE: &[u8] = include_bytes!(concat!(
-        env!("CARGO_MANIFEST_DIR"),
-        "/laps_module_runner/Dockerfile"
-    ));
-    const MODULE_LAPS_PY: &[u8] = include_bytes!(concat!(
-        env!("CARGO_MANIFEST_DIR"),
-        "/laps_module_runner/laps.py"
-    ));
-
-    //Get the required fields out of the form.
-    let name = form
-        .get_text("name")
-        .ok_or_else(|| UserError::BadForm("Missing name".into()))?
-        .trim()
-        .to_string();
-    let version = form
-        .get_text("version")
-        .ok_or_else(|| UserError::BadForm("Missing version".into()))?
-        .trim()
-        .to_string();
-
-    //Accept only .tar
-    let module = form
-        .get_file(&mime_consts::X_TAR, "module")
-        .ok_or_else(|| UserError::BadForm("Expected module with type application/x-tar".into()))?;
-
-    //Validation
-    //Check the name
-    if name.chars().any(|c| c == ':') {
-        return Err(UserError::BadForm("Name cannot have ':' in it".into()));
-    }
-
-    //Check that there's no image with the same name and version currently
-    let info = ModuleInfo { name, version };
-    if module_exists(&docker, &info).await? {
-        return Err(UserError::ModuleImport("Module already exists".into()));
-    }
-
-    //Time to create the image, pack it all into a tar:
-    let mut tarball = Vec::new();
-    {
-        //use an inner scope to drop `builder` when we're done.
-        let mut builder = tar::Builder::new(&mut tarball);
-        //Insert LAPS files. Insertion of data cannot fail because we are writing directly to memory.
-        let mut header = tar::Header::new_gnu();
-        header.set_size(MODULE_DOCKERFILE.len() as u64);
-        builder
-            .append_data(&mut header, "Dockerfile", MODULE_DOCKERFILE)
-            .unwrap();
-        header.set_size(MODULE_LAPS_PY.len() as u64);
-        builder
-            .append_data(&mut header, "laps.py", MODULE_LAPS_PY)
-            .unwrap();
-
-        //Finally append the user data to the archive
-        header.set_size(module.len() as u64);
-        builder
-            .append_data(&mut header, "contents.tar", module.as_slice())
-            .unwrap();
-
-        builder.finish().expect("writing image tarball");
-    }
-
-    //Build the image
-    let options = BuildImageOptions {
-        t: format!("{}:{}", info.name, info.version),
-        rm: true,
-        forcerm: true,
-        ..Default::default()
-    };
-    let mut stream = docker.build_image(options, None, Some(tarball.into()));
-    while let Some(update) = stream.next().await {
-        let update = match update {
-            Ok(u) => Ok(u),
-            Err(e) => {
-                use bollard::errors::ErrorKind;
-                match e.kind() {
-                    ErrorKind::JsonDeserializeError { .. } => {
-                        warn!(
-                            "Failed to deserialize Docker response: {:?}. Trying to keep going...",
-                            e.kind()
-                        );
-                        continue;
-                    }
-                    ErrorKind::JsonDataError { .. } => {
-                        warn!(
-                            "Failed to deserialize Docker response: {} Trying to keep going...",
-                            e.kind(),
-                        );
-                        continue;
-                    }
-                    _ => {
-                        error!("Other Docker error: {}", e);
-                        Err(e)
-                    }
-                }
-            }
-        }
-        .map_err(|e| UserError::ModuleImport(e.to_string()))?;
-        debug!("Importing {}: {:?}", info, update);
-        if let BuildImageResults::BuildImageError {
-            error,
-            error_detail,
-        } = update
-        {
-            return Err(UserError::ModuleImport(format!(
-                "Module import error: {}\nDetails: {:?}",
-                error, error_detail
-            )));
-        }
-    }
-
-    info!("{} imported module {}", session.username, info);
-    Ok(Status::Created)
-}
-
-#[post("/module/<name>/<version>/restart")]
-pub async fn restart_module(
-    session: AdminSession,
-    name: String,
-    version: String,
-    docker: State<'_, Docker>,
-) -> Result<Status, BackendError> {
-    //First, verify that the requested module actually exists:
-    let module = ModuleInfo { name, version };
-    if !module_exists(&docker, &module).await? {
-        return Ok(Status::NotFound);
-    }
-
-    //If the module is already running, use the restart_container
-    let container_name = module.to_string().replace(":", "-");
-    if module_is_running(&docker, &module).await? {
-        //Give the module 30s to shut down
-        let options = RestartContainerOptions { t: 30 };
-        docker
-            .restart_container(&container_name, Some(options))
-            .await?;
-        info!("{} restarted module {}", session.username, &module);
-        Ok(Status::NoContent)
-    } else {
-        //If not, start it up for the first time
-        let redis = &crate::CONFIG.redis.address;
-        //For Redis to succeed in connecting the format of the address field must be <host>:<port>
-        let split = redis.find(':').unwrap();
-        let redis_host = &redis[..split];
-        let redis_port = &redis[split + 1..];
-
-        //Run it with a default set of commands
-        let mut command = vec![
-            "python3",
-            "main.py",
-            &module.name,
-            &module.version,
-            "--redis_host",
-            redis_host,
-            "--port",
-            redis_port,
-        ];
-        //Use test keys in laps.py if running in test mode
-        if cfg!(test) {
-            command.push("--test");
-        }
-
-        //Setup the settings
-        let module_name = module.to_string();
-        let host_config = HostConfig {
-            network_mode: Some("host"),
-            ..Default::default()
-        };
-        let config = Config {
-            image: Some(module_name.as_str()),
-            cmd: Some(command),
-            host_config: Some(host_config),
-            stop_signal: Some("SIGINT"),
-            ..Default::default()
-        };
-        let options = CreateContainerOptions {
-            name: &container_name,
-        };
-        //Print any warnings
-        let result = docker.create_container(Some(options), config).await?;
-        debug!(
-            "Successfully created container with name {}:{}",
-            container_name, result.id
-        );
-        let id = &result.id;
-        if let Some(w) = result.warnings {
-            w.into_iter().for_each(|w| warn!("Container {}: {}", id, w));
-        }
-
-        //Fire this sucker up~
-        docker
-            .start_container(
-                &module.to_string().replace(":", "-"),
-                None::<StartContainerOptions<String>>,
-            )
-            .await?;
-
-        info!(
-            "{} successfully started module {}",
-            session.username, module
-        );
-        Ok(Status::Created)
-    }
-}
-
-#[post("/module/<name>/<version>/stop")]
-pub async fn stop_module(
-    session: AdminSession,
-    name: String,
-    version: String,
-    docker: State<'_, Docker>,
-) -> Result<Status, BackendError> {
-    //If the module doesn't exist, 404
-    let module = ModuleInfo { name, version };
-    if !module_exists(&docker, &module).await? {
-        warn!("Couln't find module {}", module);
-        Ok(Status::NotFound)
-    } else {
-        //If the module isn't running, don't bother stopping it
-        if !module_is_running(&docker, &module).await? {
-            Ok(Status::NotModified)
-        } else {
-            let options = StopContainerOptions { t: 60 };
-            let container = module.to_string().replace(":", "-");
-            match docker.stop_container(&container, Some(options)).await {
-                Ok(_) => {
-                    info!("Module {} stopped by {}", container, session.username);
-                    Ok(Status::NoContent)
-                }
-                Err(e) => {
-                    error!(
-                        "Failed attempt to stop {} by {}: {:?}",
-                        container, session.username, e
-                    );
-                    Err(BackendError::Docker(e))
-                }
-            }
-        }
-    }
-=======
 #[get("/admin/me")]
 pub async fn get_me(session: AdminSession) -> Json<AdminSession> {
     Json(session)
->>>>>>> ebaebf5c
 }