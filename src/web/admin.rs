use rocket::response::NamedFile;
<<<<<<< HEAD
=======
use rocket_contrib::json::Json;
>>>>>>> e8ab62ac

mod adminsession;
use super::mime_consts;
use adminsession::AdminSession;

mod login;
mod map;
mod modules;

//Export all routes
pub use login::*;
pub use map::*;
pub use modules::*;

#[cfg(test)]
mod test;

#[get("/admin")]
pub async fn index(_session: AdminSession) -> Option<NamedFile> {
    NamedFile::open("dist/admin.html").ok()
<<<<<<< HEAD
=======
}

#[get("/admin/me")]
pub async fn get_me(session: AdminSession) -> Json<AdminSession> {
    Json(session)
>>>>>>> e8ab62ac
}<|MERGE_RESOLUTION|>--- conflicted
+++ resolved
@@ -1,8 +1,5 @@
 use rocket::response::NamedFile;
-<<<<<<< HEAD
-=======
 use rocket_contrib::json::Json;
->>>>>>> e8ab62ac
 
 mod adminsession;
 use super::mime_consts;
@@ -23,12 +20,9 @@
 #[get("/admin")]
 pub async fn index(_session: AdminSession) -> Option<NamedFile> {
     NamedFile::open("dist/admin.html").ok()
-<<<<<<< HEAD
-=======
 }
 
 #[get("/admin/me")]
 pub async fn get_me(session: AdminSession) -> Json<AdminSession> {
     Json(session)
->>>>>>> e8ab62ac
 }