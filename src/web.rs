use rocket::response::NamedFile;
use rocket_contrib::serve::StaticFiles;

<<<<<<< HEAD
mod admin;
mod algorithms;
mod job;
mod map;
=======
pub mod algorithms;
pub mod job;
pub mod map;
>>>>>>> a168365a

//End points for getting the frontend code
#[get("/")]
fn index() -> Option<NamedFile> {
    NamedFile::open("dist/index.html").ok()
}
#[get("/main.js")]
fn dist() -> Option<NamedFile> {
    NamedFile::open("dist/main.js").ok()
}

//Launch the rocket instance
pub async fn run() {
    let pool = crate::create_redis_pool().await;
    //Create the specialized pool for getting connection results
    let result_pool = job::create_result_redis_pool().await;
    //Launch module handlers
    tokio::spawn(crate::module_handling::run(pool.clone()));

    info!("Starting Rocket...");
    rocket::ignite()
        .mount(
            "/",
            routes![
                dist,
                index,
                admin::index,
                admin::login,
                admin::new_map,
                algorithms::list,
                job::result,
                job::submit,
                map::get_map,
                map::get_maps,
            ],
        )
        .mount("/images", StaticFiles::from("dist/images"))
        .manage(pool)
        .manage(result_pool)
        .serve()
        .await
        .unwrap();
}<|MERGE_RESOLUTION|>--- conflicted
+++ resolved
@@ -1,16 +1,10 @@
 use rocket::response::NamedFile;
 use rocket_contrib::serve::StaticFiles;
 
-<<<<<<< HEAD
 mod admin;
 mod algorithms;
-mod job;
+pub mod job;
 mod map;
-=======
-pub mod algorithms;
-pub mod job;
-pub mod map;
->>>>>>> a168365a
 
 //End points for getting the frontend code
 #[get("/")]
