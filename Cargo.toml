--- conflicted
+++ resolved
@@ -33,8 +33,7 @@
 [dependencies.rocket_contrib]
 git = "https://github.com/SergioBenitez/Rocket"
 branch = "async"
-<<<<<<< HEAD
-features = ["json"]
+features = ["json", "serve"]
 default-features = false
 
 [dev-dependencies.multipart]
@@ -43,8 +42,4 @@
 version = "0.16.1"
 
 [profile.dev.package.png]
-opt-level = 3
-=======
-features = ["json", "serve"]
-default-features = false
->>>>>>> a168365a
+opt-level = 3