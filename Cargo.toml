[package]
name = "laps"
version = "0.1.0"
authors = ["Håkon Jordet <haakon.jordet@gmail.com>"]
edition = "2018"

# See more keys and their definitions at https://doc.rust-lang.org/cargo/reference/manifest.html

[dependencies]
<<<<<<< HEAD
base64 = "0.11.0"
config = { version = "0.10.1", features = ["toml"] }
=======
config = { version = "0.10.1", default-features = false, features = ["toml"] }
>>>>>>> 4e8572e5
darkredis = "0.6.1"
env_logger = "0.7.1"
futures = "0.3.4"
lazy_static = "1.4.0"
log = "0.4.8"
num_cpus = "1.12.0"
quick-error = "1.2.3"
<<<<<<< HEAD
rand = "0.7.3"
=======
>>>>>>> 4e8572e5
rocket = { git = "https://github.com/SergioBenitez/Rocket/", branch = "async" }
serde = { version = "1.0.104", features = ["derive"] }
serde_json = "1.0.47"
tokio = { version = "0.2.11", features = ["full"] }
<<<<<<< HEAD
tracing = "0.1.12"
tracing-futures = "0.2.1"
tracing-subscriber = "0.2.0"
=======
>>>>>>> 4e8572e5

[dependencies.rocket_contrib]
git = "https://github.com/SergioBenitez/Rocket"
branch = "async"
features = ["json"]
default-features = false<|MERGE_RESOLUTION|>--- conflicted
+++ resolved
@@ -7,12 +7,8 @@
 # See more keys and their definitions at https://doc.rust-lang.org/cargo/reference/manifest.html
 
 [dependencies]
-<<<<<<< HEAD
 base64 = "0.11.0"
-config = { version = "0.10.1", features = ["toml"] }
-=======
 config = { version = "0.10.1", default-features = false, features = ["toml"] }
->>>>>>> 4e8572e5
 darkredis = "0.6.1"
 env_logger = "0.7.1"
 futures = "0.3.4"
@@ -20,20 +16,11 @@
 log = "0.4.8"
 num_cpus = "1.12.0"
 quick-error = "1.2.3"
-<<<<<<< HEAD
 rand = "0.7.3"
-=======
->>>>>>> 4e8572e5
 rocket = { git = "https://github.com/SergioBenitez/Rocket/", branch = "async" }
 serde = { version = "1.0.104", features = ["derive"] }
 serde_json = "1.0.47"
 tokio = { version = "0.2.11", features = ["full"] }
-<<<<<<< HEAD
-tracing = "0.1.12"
-tracing-futures = "0.2.1"
-tracing-subscriber = "0.2.0"
-=======
->>>>>>> 4e8572e5
 
 [dependencies.rocket_contrib]
 git = "https://github.com/SergioBenitez/Rocket"
