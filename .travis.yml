--- conflicted
+++ resolved
@@ -40,20 +40,12 @@
       - npm i
       - npm i webpack-cli
     script:
-<<<<<<< HEAD
       - export GDAL_STATIC=1
-      - cargo build --release
-      - npm run build_prod
-      - ssh -i travis_id_rsa staging@laps.website sudo systemctl stop staging.service
-      - scp -r -i travis_id_rsa dist config target/release/laps Rocket.toml staging@laps.website:~
-      - ssh -i travis_id_rsa staging@laps.website sudo systemctl restart staging.service
-=======
       - cargo build --release || exit 1
       - npm run build_prod || exit 1
       - ssh -i travis_id_rsa staging@laps.website sudo systemctl stop staging.service || exit 1
       - scp -r -i travis_id_rsa dist config target/release/laps Rocket.toml staging@laps.website:~ || exit 1
       - ssh -i travis_id_rsa staging@laps.website sudo systemctl restart staging.service || exit 1
->>>>>>> a168365a
   - stage: deploy production
     language: rust
     rust: nightly
@@ -72,20 +64,12 @@
       - npm i
       - npm i webpack-cli
     script:
-<<<<<<< HEAD
       - export GDAL_STATIC=1
-      - cargo build --release
-      - npm run build_prod
-      - ssh -i travis_id_rsa production@laps.website sudo systemctl stop production.service
-      - scp -r -i travis_id_rsa dist config target/release/laps Rocket.toml production@laps.website:~
-      - ssh -i travis_id_rsa staging@laps.website sudo systemctl restart production.service
-=======
       - cargo build --release || exit 1
       - npm run build_prod || exit 1
       - ssh -i travis_id_rsa production@laps.website sudo systemctl stop production.service || exit 1
       - scp -r -i travis_id_rsa dist config target/release/laps Rocket.toml production@laps.website:~ || exit 1
       - ssh -i travis_id_rsa staging@laps.website sudo systemctl restart production.service || exit 1
->>>>>>> a168365a
 stages:
   - test
   - name: deploy staging
